from .thread_config import ThreadConfig
from pymodbus.client import AsyncModbusTcpClient as ModbusClient
from sigenergy2mqtt.config import Config
from sigenergy2mqtt.devices.device import Device
from sigenergy2mqtt.modbus import ModbusClientFactory
from sigenergy2mqtt.mqtt import MqttClient, mqtt_setup
from sigenergy2mqtt.sensors.base import Sensor
from typing import Awaitable, Callable, Iterable, List
import asyncio
import concurrent.futures
import logging
import secrets
import string
import threading


async def read_and_publish_device_sensors(config: ThreadConfig, loop: asyncio.AbstractEventLoop):
    threading.current_thread().name = f"{config.description}Thread"

    device: Device = None
    modbus_client: ModbusClient = None
    tasks: List[Callable[[ModbusClient, MqttClient, Iterable[Sensor]], Awaitable[None]]] = []

    if config.host is None or Config.clean:
        modbus_client = None
    else:
<<<<<<< HEAD
        modbus_client = await ModbusClientFactory.get_client(config.host, config.port)
=======
        modbus_client = await ModbusClientFactory.get_client(config.host, config.port, config.timeout, config.retries)
>>>>>>> af4c1efb
    mqtt_client_id = f"sigenergy2mqtt_{''.join(secrets.choice(string.ascii_letters + string.digits) for _ in range(8))}_{config.description}"

    mqtt_client, mqtt_handler = mqtt_setup(mqtt_client_id, modbus_client, loop)

    for device in config.devices:
        if Config.home_assistant.enabled:
            await mqtt_handler.wait_for(5, device.name, device.publish_discovery, mqtt_client, clean=False)

        if Config.home_assistant.enabled and (Config.clean or Config.home_assistant.discovery_only):
            logging.info(f"{device.name} - Configured for {'clean' if Config.clean else 'discovery'} only - shutting down...")
        else:
            logging.debug(f"{device.name} - Registering MQTT subscriptions")
            device.subscribe(mqtt_client, mqtt_handler)

            if Config.home_assistant.enabled:
                logging.debug(f"{device.name} - Publishing online availability")
                device.publish_availability(mqtt_client, "online")

            logging.debug(f"{device.name} - Scheduling sensor updates")
            device_tasks = device.schedule(modbus_client, mqtt_client)
            tasks.extend(device_tasks)

    if len(tasks) > 0:
        logging.info(f"{config.description} - Sensor updates commenced ({len(tasks)} asyncio {'task' if len(tasks) == 1 else 'tasks'} scheduled)")
        result = asyncio.gather(*tasks, return_exceptions=True)
        config.online(result)
        try:
            await result
        except asyncio.CancelledError:
            logging.info(f"{config.description} - Sensor updates interrupted")

        if Config.home_assistant.enabled:
            for device in config.devices:
                logging.info(f"{device.name} - Publishing offline availability")
                device.publish_availability(mqtt_client, "offline")

    if modbus_client is not None:
        logging.info(f"Closing Modbus connection to {config.description}")
        modbus_client.close()
    logging.info(f"Closing MQTT connection for Client ID {mqtt_client_id} to mqtt://{Config.mqtt.broker}:{Config.mqtt.port}")
    mqtt_client.loop_stop()
    mqtt_client.disconnect()

    return


def run_modbus_event_loop(device: ThreadConfig, loop: asyncio.AbstractEventLoop):
    asyncio.set_event_loop(loop)
    loop.run_until_complete(read_and_publish_device_sensors(device, loop))


async def start(configs: list[ThreadConfig]):
    with concurrent.futures.ThreadPoolExecutor(max_workers=len(configs)) as executor:
        executions: list[concurrent.futures.Future] = []
        for config in configs:
            executions.append(executor.submit(run_modbus_event_loop, config, asyncio.new_event_loop()))
        concurrent.futures.wait(executions)<|MERGE_RESOLUTION|>--- conflicted
+++ resolved
@@ -24,11 +24,7 @@
     if config.host is None or Config.clean:
         modbus_client = None
     else:
-<<<<<<< HEAD
-        modbus_client = await ModbusClientFactory.get_client(config.host, config.port)
-=======
         modbus_client = await ModbusClientFactory.get_client(config.host, config.port, config.timeout, config.retries)
->>>>>>> af4c1efb
     mqtt_client_id = f"sigenergy2mqtt_{''.join(secrets.choice(string.ascii_letters + string.digits) for _ in range(8))}_{config.description}"
 
     mqtt_client, mqtt_handler = mqtt_setup(mqtt_client_id, modbus_client, loop)
